<<<<<<< HEAD
# APK Inspector

A Python-based tool to install Android APKs, launch them, and trace file access using [Frida](https://frida.re/) — with zero user interaction.

# Features

- Install multiple APKs automatically via `adb`
- Launch apps automatically (no user interaction)
- Trace system calls using Frida:
  - Native file reads/writes (`read`, `write`, `fread`, etc.)
  - Network connections (via socket, connect)
  - File open events (`open`, `openat`, `fopen`, etc.)
- Log all file paths accessed during app startup
- Export results to structured JSON

## Results

After tracing completes, results are saved in two ways:

1. **Per-App Reports**  
   Located in the `output/` folder, one JSON file per package:
  
    output/
    ├── com.example.app.json
    ├── net.sample.notes.json
    └── ...
   
2. **Aggregated Report**  
    All results combined in a single file: results.json

# Project Structure

    apk-inspector/
    ├── apk_inspector/
    │   ├── core.py
    │   ├── main.py
    │   ├── cli.py
    │   ├── utils/
    │   │   ├── adb_tools.py
    │   │   ├── apk_utils.py
    │   │   ├── classifier.py
    │   │   ├── file_utils.py
    │   │   ├── frida_utils.py
    │   │   └── hook_utils.py
    ├── frida_hooks/
    │   ├── hook_readwrite.js
    │   ├── hook_network.js
    │   └── ...
    ├── tests/
    │   ├── test_classifier.py
    │   └── ...
    ├── output/
    │   ├── com.example.app.json
    │   └── results.json
    ├── requirements.txt
    └── README.md

# Getting Started

    1. Prerequisites

        Before running APK Inspector, ensure the following:

        - Python 3.9+ installed

        - An Android device or emulator with:

            USB debugging enabled (Settings > Developer Options)
            Root access (required for Frida to attach to apps)
            Frida server running on the device

        - adb installed and available in your system PATH

        - frida-tools installed on your PC:
            pip install frida-tools
        - aapt in your PATH for faster APK analysis

    2. Prepare the Device

        - Rooted Device: Ensure your device is rooted (e.g., Magisk).

        - Push Frida Server:

            Download the appropriate Frida server binary for your device architecture (e.g., frida-server-16.1.4-android-arm64).
            Push it to your device:
            adb push frida-server /data/local/tmp/
            adb shell "chmod 755 /data/local/tmp/frida-server"
            
        - Start Frida Server (in a root shell):
            su
            /data/local/tmp/frida-server &
        - Verify it’s running:
            frida-ps -U


    3. Setup

        Clone the repository and install dependencies:
        
            git clone https://github.com/goralm128/apk-inspector
            cd apk-inspector

        Place your .apk files in the apks/ directory.

    4. Running the Tool

        To run analysis with a specific Frida hook (e.g., readwrite), use:

        python -m apk_inspector.main --hook readwrite --timeout 30

        Options:

            --hook <name>: Select which hook to use (readwrite, network, etc.)

            --timeout <seconds>: Duration to trace app activity

            --include-private: Include private IP addresses in output (for network analysis)

## Troubleshooting

- **Frida not attaching?** Make sure the server version matches your Python Frida version.
- **ADB device not found?** Check USB debugging and `adb devices`.

## License

MIT License

## Contributing

Contributions are welcome! Feel free to open issues or pull requests.


=======
# APK Inspector

Dynamic Android APK tracer using Python + Frida

APK Inspector is a Python-based toolkit designed to:
- Install APKs to an Android device via ADB
- Dynamically trace which files are opened during app startup using Frida
- Output JSON logs of file access activity

## Features

- Bulk APK installation from a folder
- File-access tracing with Frida hooks (`open`, `openat`, etc.)
- Outputs results in JSON format for analysis
- Modular codebase (utilities, Frida scripts, main runner)

## Project Structure
```
apk-inspector/
├── apks/ # Input APKs (excluded from Git)
├── frida_hooks/ # Frida JavaScript hook files
├── utils/ # Python utility modules
├── output/ # JSON results from tracing
├── main.py # Entry point for processing
└── README.md
```
## Requirements

- Python 3.10+
- Frida (CLI and Python bindings)
- ADB (Android Debug Bridge)
- Rooted Android device (running Frida server)

## Usage

1. Place APKs into the `apks/` folder  
2. Start the Frida server on the target Android device  
3. Run: python main.py
4. Review file-open logs in `output/results.json`

## License

This project is licensed under the [MIT License](LICENSE).




>>>>>>> 2ae42bf0
<|MERGE_RESOLUTION|>--- conflicted
+++ resolved
@@ -1,4 +1,3 @@
-<<<<<<< HEAD
 # APK Inspector
 
 A Python-based tool to install Android APKs, launch them, and trace file access using [Frida](https://frida.re/) — with zero user interaction.
@@ -128,55 +127,4 @@
 
 ## Contributing
 
-Contributions are welcome! Feel free to open issues or pull requests.
-
-
-=======
-# APK Inspector
-
-Dynamic Android APK tracer using Python + Frida
-
-APK Inspector is a Python-based toolkit designed to:
-- Install APKs to an Android device via ADB
-- Dynamically trace which files are opened during app startup using Frida
-- Output JSON logs of file access activity
-
-## Features
-
-- Bulk APK installation from a folder
-- File-access tracing with Frida hooks (`open`, `openat`, etc.)
-- Outputs results in JSON format for analysis
-- Modular codebase (utilities, Frida scripts, main runner)
-
-## Project Structure
-```
-apk-inspector/
-├── apks/ # Input APKs (excluded from Git)
-├── frida_hooks/ # Frida JavaScript hook files
-├── utils/ # Python utility modules
-├── output/ # JSON results from tracing
-├── main.py # Entry point for processing
-└── README.md
-```
-## Requirements
-
-- Python 3.10+
-- Frida (CLI and Python bindings)
-- ADB (Android Debug Bridge)
-- Rooted Android device (running Frida server)
-
-## Usage
-
-1. Place APKs into the `apks/` folder  
-2. Start the Frida server on the target Android device  
-3. Run: python main.py
-4. Review file-open logs in `output/results.json`
-
-## License
-
-This project is licensed under the [MIT License](LICENSE).
-
-
-
-
->>>>>>> 2ae42bf0
+Contributions are welcome! Feel free to open issues or pull requests.